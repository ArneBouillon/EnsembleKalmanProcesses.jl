--- conflicted
+++ resolved
@@ -20,11 +20,8 @@
     "Installation instructions" => "installation_instructions.md",
     "Prior distributions" => "parameter_distributions.md",
     "Observations" => "observations.md",
-<<<<<<< HEAD
+    "Ensemble Kalman Inversion" => "ensemble_kalman_inversion.md",
     "Ensemble Kalman Sampler" => "ensemble_kalman_sampler.md",
-=======
-    "Ensemble Kalman Inversion" => "ensemble_kalman_inversion.md",
->>>>>>> 76c6cde8
     "Examples" => examples,
     "API" => api,
     "Glossary" => "glossary.md",
